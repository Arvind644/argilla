<!--
  - coding=utf-8
  - Copyright 2021-present, the Recognai S.L. team.
  -
  - Licensed under the Apache License, Version 2.0 (the "License");
  - you may not use this file except in compliance with the License.
  - You may obtain a copy of the License at
  -
  -     http://www.apache.org/licenses/LICENSE-2.0
  -
  - Unless required by applicable law or agreed to in writing, software
  - distributed under the License is distributed on an "AS IS" BASIS,
  - WITHOUT WARRANTIES OR CONDITIONS OF ANY KIND, either express or implied.
  - See the License for the specific language governing permissions and
  - limitations under the License.
  -->

<template>
  <base-loading v-if="isLoading" />
  <div
    :class="[
      'app',
      annotationEnabled ? '--annotation' : '',
      areMetricsVisible ? '--metrics' : '',
    ]"
    v-else
  >
    <app-header
      :datasetId="dataset.id"
      :datasetTask="dataset.task"
      :datasetName="dataset.name"
      :breadcrumbs="breadcrumbs"
      @on-search-or-on-filter-records="searchRecords"
      @on-click-train="showTrainModal(true)"
    />
    <error
      v-if="$fetchState.error"
      link="/datasets"
      :where="datasetName"
      :error="$fetchState.error"
    />
    <task-search
      v-else
      :datasetId="dataset.id"
      :datasetName="dataset.name"
      :datasetTask="dataset.task"
      @search-records="searchRecords"
    />
    <base-modal
      :modal-custom="true"
      :prevent-body-scroll="true"
      modal-class="modal-auto"
      modal-position="modal-top-center"
      :modal-visible="visibleTrainModal"
      allow-close
      @close-modal="showTrainModal(false)"
    >
      <DatasetTrainComponent :datasetTask="dataset.task" />
    </base-modal>
  </div>
</template>

<script>
import _ from "lodash";
import { mapActions, mapGetters } from "vuex";
import { currentWorkspace } from "@/models/Workspace";
import { Vector as VectorModel } from "@/models/Vector";
import { Base64 } from "js-base64";
import { RefRecord as RefRecordModel } from "@/models/RefRecord";
import { getViewSettingsByDatasetName } from "@/models/viewSettings.queries";

export default {
  layout: "app",
  async fetch() {
    // 1. Clean models before fetching data. Remaining model info could affect the generated query
    await this.cleanModels();
    // 2. Fetch the record data and initialize the corresponding data models
    await this.fetchByName(this.datasetName);
    // 3. Fetch vector info from query param and setup the active vector if needed
    await this.activateVectorAndRecorByUrlQueryParams();
    // 4. If we have a vector filter, apply a search
    if (this.referenceRecordId) {
      await this.searchRecords({ query: this.dataset.query });
    }
  },
  data() {
    return {
      visibleTrainModal: false,
    };
  },
  computed: {
    ...mapGetters({
      findByName: "entities/datasets/findByName",
    }),
    breadcrumbs() {
      return [
<<<<<<< HEAD
        { link: { path: "/datasets" }, name: "Home" },
=======
        { link: { name: "datasets" }, name: "Home" },
>>>>>>> 77691cdb
        {
          link: { path: `/datasets?workspace=${this.workspace}` },
          name: this.workspace,
        },
        {
          link: this.$route.fullPath,
          name: this.dataset ? this.dataset.name : undefined,
        },
      ];
    },
    isLoading() {
      return this.$fetchState.pending;
    },
    dataset() {
      // This computed data makes that store updates could be shown here
      try {
        return this.findByName(this.datasetName);
      } catch {
        return null;
      }
    },
    viewSettings() {
      return getViewSettingsByDatasetName(this.dataset.name);
    },
    isDataset() {
      return !_.isNil(this.dataset);
    },
    referenceRecordId() {
      return VectorModel.query().where("is_active", true).first();
    },
    datasetName() {
      return this.$route.params.dataset;
    },
    workspace() {
      return currentWorkspace(this.$route);
    },
    areMetricsVisible() {
      return this.viewSettings.visibleMetrics;
    },
    annotationEnabled() {
      return this.viewSettings.viewMode === "annotate";
    },
  },
  watch: {
    isLoading(loadingState) {
      this.onEmitLoadingStateByBusEvent(loadingState);
    },
  },
  methods: {
    ...mapActions({
      fetchByName: "entities/datasets/fetchByName",
      search: "entities/datasets/search",
    }),
    onEmitLoadingStateByBusEvent(loadingState) {
      this.$root.$emit("is-loading-value", loadingState);
    },
    async searchRecords({ query, sort, vector, recordId }) {
      if (vector || "vector" in query) {
        await this.syncRecordVectorInfo(vector, recordId);
      }
      await this.search({
        dataset: this.dataset,
        query,
        sort,
      });
    },
    async cleanModels() {
      await this.deleteAllVectorData();
      await this.deleteAllRecordReferenceData();
    },

    async deleteAllVectorData() {
      VectorModel.deleteAll();
    },

    async deleteAllRecordReferenceData() {
      await RefRecordModel.deleteAll();
    },

    disableCurrentVectorModel() {
      const vector = this.referenceRecordId;
      if (vector) {
        VectorModel.update({
          where: (v) => vector.record_id === v.record_id,
          data: { is_active: false },
        });
      }
    },
    async syncRecordVectorInfo(vector, recordId) {
      this.disableCurrentVectorModel();
      if (!vector) {
        // Update url query params
        this.updateUrlParamsWithVectorInfo(null);
      } else {
        const { vectorId } = vector;
        // 1. Fetch record reference data
        await this.fetchRecordReferenceAndInsertIntoTheRefRecordModel(recordId);
        // 2. Set active vector model row to current one
        const vectorData = await VectorModel.update({
          where: vectorId,
          data: { is_active: true },
        });
        // 3. Update url query params
        this.updateUrlParamsWithVectorInfo(vectorData);
      }
    },
    async activateVectorAndRecorByUrlQueryParams() {
      let vectorId = this.$route.query.vectorId;
      if (vectorId) {
        vectorId = JSON.parse(Base64.decode(vectorId));
        const { vector_name, record_id } = vectorId;
        await this.fetchRecordReferenceAndInsertIntoTheRefRecordModel(
          record_id
        );
        await VectorModel.update({
          where: (v) =>
            v.vector_name === vector_name &&
            v.dataset_id === this.dataset.id.join(".") &&
            v.record_id === record_id,
          data: {
            vector_name,
            is_active: true,
          },
        });
      }
    },
    updateUrlParamsWithVectorInfo(vectorData) {
      let vectorId = null;
      if (vectorData) {
        const { vector_name, record_id } = vectorData;
        vectorId = { vector_name, record_id };
        vectorId = Base64.encodeURI(JSON.stringify(vectorId));
      }
      this.$router.push({
        query: {
          ...this.$route.query,
          vectorId,
        },
      });
    },

    async fetchAndStoreReferenceRecord(recordId) {
      const { data: responseRecord } = await this.$axios.get(
        `/datasets/${this.dataset.name}/records/${recordId}`
      );

      await RefRecordModel.insertOrUpdate({
        data: {
          dataset_id: this.dataset.id.join("."),
          task: this.dataset.task,
          record_id: recordId,
          record_data: responseRecord,
        },
      });
      return responseRecord;
    },
    async upstertRecordReferenceVectors({ vectors, id }) {
      const vectorsByToInsertInModel = Object.entries(vectors).map(
        ([vectorName, { value: vectorValues }]) => {
          return {
            dataset_id: this.dataset.id.join("."),
            record_id: id,
            vector_name: vectorName,
            vector_values: vectorValues,
          };
        }
      );

      await VectorModel.insertOrUpdate({
        data: vectorsByToInsertInModel,
      });
    },
    async fetchRecordReferenceAndInsertIntoTheRefRecordModel(recordId) {
      try {
        const recordReference = await this.fetchAndStoreReferenceRecord(
          recordId
        );
        await this.upstertRecordReferenceVectors(recordReference);
      } catch (err) {
        console.warn(
          "Error on fetchRecordReferenceAndInsertIntoTheRefRecordModel",
          err
        );
      }
    },
    showTrainModal(value) {
      this.visibleTrainModal = value;
    },
  },
  destroyed() {
    this.$root.$off("is-loading-value");
  },
};
</script><|MERGE_RESOLUTION|>--- conflicted
+++ resolved
@@ -94,11 +94,7 @@
     }),
     breadcrumbs() {
       return [
-<<<<<<< HEAD
-        { link: { path: "/datasets" }, name: "Home" },
-=======
         { link: { name: "datasets" }, name: "Home" },
->>>>>>> 77691cdb
         {
           link: { path: `/datasets?workspace=${this.workspace}` },
           name: this.workspace,
