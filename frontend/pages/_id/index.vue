--- conflicted
+++ resolved
@@ -18,11 +18,7 @@
         :entities="dataset.entities"
         :dataset="dataset"
       />
-<<<<<<< HEAD
-      <GlobalActions :annotationEnabled="annotationEnabled" :dataset="dataset" />
-=======
       <GlobalActions :dataset="dataset" />
->>>>>>> 10f2f978
     </section>
     <div class="container">
       <div :class="['grid', annotationEnabled ? 'grid--editable' : '']">
