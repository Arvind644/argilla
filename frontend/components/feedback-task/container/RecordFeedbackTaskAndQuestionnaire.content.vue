--- conflicted
+++ resolved
@@ -2,21 +2,13 @@
   <BaseLoading v-if="$fetchState.pending || $fetchState.error" />
   <div v-else class="wrapper">
     <template v-if="!!record">
-<<<<<<< HEAD
       <div class="fields">
         <RecordFeedbackTaskComponent
+          :key="`${record.id}_fields`"
           :recordStatus="record.status"
           :fields="record.fields"
         />
       </div>
-=======
-      <RecordFeedbackTaskComponent
-        :key="`${record.id}_fields`"
-        :recordStatus="record.status"
-        :fields="record.fields"
-      />
-
->>>>>>> c43b90f8
       <QuestionsFormComponent
         :key="`${record.id}_questions`"
         class="question-form"
