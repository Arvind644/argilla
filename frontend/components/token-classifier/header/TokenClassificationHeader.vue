--- conflicted
+++ resolved
@@ -33,12 +33,8 @@
       :datasetVisibleRecords="dataset.visibleRecords"
       @discard-records="onDiscard"
       @validate-records="onValidate"
-<<<<<<< HEAD
-=======
       @clear-records="onClear"
       @reset-records="onReset"
-      @new-label="onNewLabel"
->>>>>>> da4026cd
     />
   </div>
 </template>
