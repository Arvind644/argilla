<template>
  <div class="sidebar__container">
    <SidebarFeedbackTaskPanel v-if="isPanelVisible" @close-panel="closePanel">
      <HelpShortcut v-if="currentPanel === 'help-shortcut'" />
      <FeedbackTaskProgress
<<<<<<< HEAD
        v-else-if="currentPanel === 'metrics'"
        :userIdToShowMetrics="userId"
=======
        v-if="getProgressComponentName === 'FeedbackTaskProgress'"
>>>>>>> a9b0e76d
      />
    </SidebarFeedbackTaskPanel>
    <SidebarFeedbackTask
      @on-click-sidebar-action="onClickSidebarAction"
      :sidebar-items="sidebarItems"
      :active-buttons="[currentPanel, currentMode]"
      :expanded-component="currentPanel"
    />
  </div>
</template>

<script>
<<<<<<< HEAD
import "assets/icons/progress";
import "assets/icons/refresh";
import "assets/icons/shortcuts";
import { isDatasetExistsByDatasetIdAndUserId } from "@/models/feedback-task-model/dataset-metric/datasetMetric.queries";
=======
import { SIDEBAR_GROUP } from "@/models/feedback-task-model/dataset-filter/datasetFilter.queries";
>>>>>>> a9b0e76d

export default {
  props: {
    datasetId: {
      type: String,
      required: true,
    },
  },
  data: () => ({
    currentPanel: null,
    currentMode: "annotate",
    isPanelVisible: false,
  }),
  computed: {
<<<<<<< HEAD
    userId() {
      return this.$auth.user.id;
    },
    datasetExists() {
      return isDatasetExistsByDatasetIdAndUserId({
        userId: this.userId,
        datasetId: this.datasetId,
      });
=======
    getProgressComponentName() {
      return (
        this.sidebarItems.metrics.buttons.find(
          ({ id }) => id === this.currentMetric
        )?.component || null
      );
    },
    isPanelVisible() {
      return !!this.currentMetric;
>>>>>>> a9b0e76d
    },
  },
  created() {
    this.sidebarItems = {
<<<<<<< HEAD
      firstGroup: {
=======
      metrics: {
>>>>>>> a9b0e76d
        buttonType: "expandable",
        buttons: [
          {
            id: "metrics",
            tooltip: "Progress",
            icon: "progress",
            action: "show-metrics",
            type: "expandable",
            component: "FeedbackTaskProgress",
          },
        ],
      },
      secondGroup: {
        buttonType: "default",
        buttons: [
          {
            id: "refresh",
            tooltip: "Refresh",
            icon: "refresh",
            group: "Refresh",
            type: "non-expandable",
            action: "refresh",
          },
        ],
      },
      bottomGroup: {
        buttonType: "expandable",
        buttons: [
          {
            id: "help-shortcut",
            tooltip: "Shortcuts",
            icon: "shortcuts",
            action: "show-help",
            type: "custom-expandable",
            component: "HelpShortcut",
          },
        ],
      },
    };
  },
  methods: {
    onClickSidebarAction(group, info) {
      switch (group.toUpperCase()) {
        case "FIRSTGROUP":
          this.togglePanel(info);
          break;
        case "SECONDGROUP":
          this.$emit("refresh");
          break;
        case "BOTTOMGROUP":
          this.togglePanel(info);
          break;
        default:
          console.warn(info);
      }
    },
<<<<<<< HEAD
    togglePanel(panelContent) {
      if (!this.datasetExists) return;

      this.currentPanel =
        this.currentPanel !== panelContent ? panelContent : null;

      this.isPanelVisible = !!this.currentPanel;

      $nuxt.$emit("on-sidebar-toggle-panel", this.isPanelVisible);
=======
    toggleMetrics(panelContent) {
      this.currentMetric =
        this.currentMetric !== panelContent ? panelContent : null;
      $nuxt.$emit("on-sidebar-toggle-metrics", !!this.currentMetric);
>>>>>>> a9b0e76d
    },
    closePanel() {
      this.isPanelVisible = false;
      this.currentPanel = null;
      $nuxt.$emit("on-sidebar-toggle-panel", null);
    },
  },
};
</script>

<style lang="scss" scoped>
.sidebar {
  &__container {
    position: fixed;
    display: flex;
    right: 0;
    z-index: 1;
    pointer-events: none;
  }
}
</style><|MERGE_RESOLUTION|>--- conflicted
+++ resolved
@@ -2,14 +2,7 @@
   <div class="sidebar__container">
     <SidebarFeedbackTaskPanel v-if="isPanelVisible" @close-panel="closePanel">
       <HelpShortcut v-if="currentPanel === 'help-shortcut'" />
-      <FeedbackTaskProgress
-<<<<<<< HEAD
-        v-else-if="currentPanel === 'metrics'"
-        :userIdToShowMetrics="userId"
-=======
-        v-if="getProgressComponentName === 'FeedbackTaskProgress'"
->>>>>>> a9b0e76d
-      />
+      <FeedbackTaskProgress v-else-if="currentPanel === 'metrics'" />
     </SidebarFeedbackTaskPanel>
     <SidebarFeedbackTask
       @on-click-sidebar-action="onClickSidebarAction"
@@ -21,14 +14,9 @@
 </template>
 
 <script>
-<<<<<<< HEAD
 import "assets/icons/progress";
 import "assets/icons/refresh";
 import "assets/icons/shortcuts";
-import { isDatasetExistsByDatasetIdAndUserId } from "@/models/feedback-task-model/dataset-metric/datasetMetric.queries";
-=======
-import { SIDEBAR_GROUP } from "@/models/feedback-task-model/dataset-filter/datasetFilter.queries";
->>>>>>> a9b0e76d
 
 export default {
   props: {
@@ -42,36 +30,9 @@
     currentMode: "annotate",
     isPanelVisible: false,
   }),
-  computed: {
-<<<<<<< HEAD
-    userId() {
-      return this.$auth.user.id;
-    },
-    datasetExists() {
-      return isDatasetExistsByDatasetIdAndUserId({
-        userId: this.userId,
-        datasetId: this.datasetId,
-      });
-=======
-    getProgressComponentName() {
-      return (
-        this.sidebarItems.metrics.buttons.find(
-          ({ id }) => id === this.currentMetric
-        )?.component || null
-      );
-    },
-    isPanelVisible() {
-      return !!this.currentMetric;
->>>>>>> a9b0e76d
-    },
-  },
   created() {
     this.sidebarItems = {
-<<<<<<< HEAD
       firstGroup: {
-=======
-      metrics: {
->>>>>>> a9b0e76d
         buttonType: "expandable",
         buttons: [
           {
@@ -128,22 +89,13 @@
           console.warn(info);
       }
     },
-<<<<<<< HEAD
     togglePanel(panelContent) {
-      if (!this.datasetExists) return;
-
       this.currentPanel =
         this.currentPanel !== panelContent ? panelContent : null;
 
       this.isPanelVisible = !!this.currentPanel;
 
       $nuxt.$emit("on-sidebar-toggle-panel", this.isPanelVisible);
-=======
-    toggleMetrics(panelContent) {
-      this.currentMetric =
-        this.currentMetric !== panelContent ? panelContent : null;
-      $nuxt.$emit("on-sidebar-toggle-metrics", !!this.currentMetric);
->>>>>>> a9b0e76d
     },
     closePanel() {
       this.isPanelVisible = false;
