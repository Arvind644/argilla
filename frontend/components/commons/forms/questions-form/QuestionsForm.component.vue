<template>
  <form
    class="questions-form"
    :class="{ '--edited-form': !isFormUntouched }"
    @submit.prevent="onSubmit"
  >
    <div class="questions-form__content">
      <div class="questions-form__header">
        <p class="questions-form__title --heading5 --medium">
          Submit your feedback
        </p>
        <p class="questions-form__guidelines-link">
          Read the
          <NuxtLink
            :to="{
              name: 'dataset-id-settings',
              params: { id: datasetId },
            }"
            target="_blank"
            >annotation guidelines <svgicon name="external-link" width="12" />
          </NuxtLink>
        </p>
      </div>
      <div
        class="form-group"
<<<<<<< HEAD
        v-for="(question, index) in record.questions"
        :key="question.id"
        @keydown.shift.arrow-down="
          updateQuestionAutofocus(autofocusPosition + 1)
        "
        @keydown.shift.arrow-up="updateQuestionAutofocus(autofocusPosition - 1)"
=======
        v-for="question in record.questions"
        :key="question.id"
>>>>>>> dde19633
      >
        <TextAreaComponent
          v-if="question.isTextType"
          :title="question.title"
          :placeholder="question.settings.placeholder"
          v-model="question.answer.value"
          :useMarkdown="question.settings.use_markdown"
<<<<<<< HEAD
          :hasSuggestion="!record.isSubmitted && question.hasSuggestion"
          :isRequired="question.isRequired"
          :description="question.description"
          :isFocused="checkIfQuestionIsFocused(index)"
          @on-focus="updateQuestionAutofocus(index)"
=======
          :hasSuggestion="!record.isSubmitted && question.matchSuggestion"
          :isRequired="question.isRequired"
          :description="question.description"
>>>>>>> dde19633
        />

        <SingleLabelComponent
          v-if="question.isSingleLabelType"
<<<<<<< HEAD
          ref="singleLabel"
          :questionId="question.id"
          :title="question.title"
          v-model="question.answer.values"
          :hasSuggestion="!record.isSubmitted && question.hasSuggestion"
          :isRequired="question.isRequired"
          :description="question.description"
          :visibleOptions="question.settings.visible_options"
          :isFocused="checkIfQuestionIsFocused(index)"
          @on-focus="updateQuestionAutofocus(index)"
=======
          :questionId="question.id"
          :title="question.title"
          v-model="question.answer.values"
          :hasSuggestion="!record.isSubmitted && question.matchSuggestion"
          :isRequired="question.isRequired"
          :description="question.description"
          :visibleOptions="question.settings.visible_options"
>>>>>>> dde19633
        />

        <MultiLabelComponent
          v-if="question.isMultiLabelType"
<<<<<<< HEAD
          ref="multiLabel"
          :questionId="question.id"
          :title="question.title"
          v-model="question.answer.values"
          :hasSuggestion="!record.isSubmitted && question.hasSuggestion"
          :isRequired="question.isRequired"
          :description="question.description"
          :visibleOptions="question.settings.visible_options"
          :isFocused="checkIfQuestionIsFocused(index)"
          @on-focus="updateQuestionAutofocus(index)"
=======
          :questionId="question.id"
          :title="question.title"
          v-model="question.answer.values"
          :hasSuggestion="!record.isSubmitted && question.matchSuggestion"
          :isRequired="question.isRequired"
          :description="question.description"
          :visibleOptions="question.settings.visible_options"
>>>>>>> dde19633
        />

        <RatingComponent
          v-if="question.isRatingType"
<<<<<<< HEAD
          ref="rating"
          :title="question.title"
          v-model="question.answer.values"
          :hasSuggestion="!record.isSubmitted && question.hasSuggestion"
          :isRequired="question.isRequired"
          :description="question.description"
          :isFocused="checkIfQuestionIsFocused(index)"
          @on-focus="updateQuestionAutofocus(index)"
          @on-user-answer="updateQuestionAutofocus(index + 1)"
=======
          :title="question.title"
          v-model="question.answer.values"
          :hasSuggestion="!record.isSubmitted && question.matchSuggestion"
          :isRequired="question.isRequired"
          :description="question.description"
>>>>>>> dde19633
        />

        <RankingComponent
          v-if="question.isRankingType"
<<<<<<< HEAD
          ref="ranking"
          :title="question.title"
          :hasSuggestion="!record.isSubmitted && question.hasSuggestion"
          :isRequired="question.isRequired"
          :description="question.description"
          v-model="question.answer.values"
          :isFocused="checkIfQuestionIsFocused(index)"
          @on-focus="updateQuestionAutofocus(index)"
=======
          :title="question.title"
          :hasSuggestion="!record.isSubmitted && question.matchSuggestion"
          :isRequired="question.isRequired"
          :description="question.description"
          v-model="question.answer.values"
>>>>>>> dde19633
        />
      </div>
    </div>
    <div class="footer-form">
      <div class="footer-form__left-footer">
        <BaseButton type="button" class="primary text" @click.prevent="onClear">
          <span v-text="'Clear'" />
        </BaseButton>
      </div>
      <div class="footer-form__right-area">
        <BaseButton
          type="button"
          class="primary outline"
          @on-click="onDiscard"
          :disabled="record.isDiscarded"
        >
          <span v-text="'Discard'" />
        </BaseButton>
        <BaseButton
          type="submit"
          class="primary"
          :disabled="isSubmitButtonDisabled"
        >
          <span v-text="'Submit'" />
        </BaseButton>
      </div>
    </div>
  </form>
</template>

<script>
import "assets/icons/external-link";
import { isEqual, cloneDeep } from "lodash";
import { useQuestionFormViewModel } from "./useQuestionsFormViewModel";

export default {
  name: "QuestionsFormComponent",
  props: {
    datasetId: {
      type: String,
      required: true,
    },
    record: {
      type: Object,
      required: true,
    },
  },
  data() {
    return {
      originalRecord: null,
<<<<<<< HEAD
      renderForm: 0,
      autofocusPosition: 0,
=======
>>>>>>> dde19633
    };
  },
  setup() {
    return useQuestionFormViewModel();
  },
  computed: {
    isFormUntouched() {
      return isEqual(this.originalRecord, this.record);
    },
    questionAreCompletedCorrectly() {
      return this.record.questionAreCompletedCorrectly();
    },
    isSubmitButtonDisabled() {
      if (this.record.isSubmitted)
        return this.isFormUntouched || !this.questionAreCompletedCorrectly;

      return !this.questionAreCompletedCorrectly;
    },
  },
  watch: {
    isFormUntouched(isFormUntouched) {
      this.emitIsQuestionsFormUntouched(isFormUntouched);
    },
  },
  created() {
    this.onReset();
  },
  mounted() {
    document.addEventListener("keydown", this.onPressKeyboardShortCut);

    const keyBoardHandler = (parent) => (e) => {
      const focusable = parent.querySelectorAll(
        'input[type="checkbox"], [tabindex="0"]'
      );
      const firstElement = focusable[0];
      const lastElement = focusable[focusable.length - 1];

      const isShiftKeyPressed = e.shiftKey;
      const isTabPressed = e.key === "Tab";
      const isLastElementActive = document.activeElement === lastElement;
      const isFirstElementActive = document.activeElement === firstElement;

      if (!isTabPressed) return;

      if (!isShiftKeyPressed && isLastElementActive) {
        e.preventDefault();
        firstElement.focus();
      } else if (isShiftKeyPressed && isFirstElementActive) {
        e.preventDefault();
        lastElement.focus();
      }
    };

    const initEventListenerFor = (aParent, aTypeOfComponent) => {
      const parent = this.$refs[aTypeOfComponent][0].$el;

      aParent.addEventListener("keydown", keyBoardHandler(parent));
    };

    ["singleLabel", "multiLabel", "rating", "ranking"].forEach(
      (componentType) =>
        this.$refs[componentType] && initEventListenerFor(parent, componentType)
    );
  },
  destroyed() {
    this.emitIsQuestionsFormUntouched(true);
    document.removeEventListener("keydown", this.onPressKeyboardShortCut);
  },
  methods: {
    onPressKeyboardShortCut({ code, shiftKey }) {
      switch (code) {
        case "Enter": {
<<<<<<< HEAD
          const elem = this.$refs.submitButton.$el;
          shiftKey && elem.click();
=======
          this.onSubmit();
>>>>>>> dde19633
          break;
        }
        case "Space": {
          if (shiftKey) this.onClear();
          break;
        }
        case "Backspace": {
<<<<<<< HEAD
          const elem = this.$refs.discardButton.$el;
          shiftKey && elem.click();
=======
          this.onDiscard();
>>>>>>> dde19633
          break;
        }
        default:
      }
    },
    async onDiscard() {
<<<<<<< HEAD
      try {
        await this.discard(this.record);
=======
      await this.discard(this.record);

      this.$emit("on-discard-responses");
>>>>>>> dde19633

      this.onReset();
    },
    async onSubmit() {
      if (!this.questionAreCompletedCorrectly) {
        return;
      }

<<<<<<< HEAD
      try {
        await this.submit(this.record);
=======
      await this.submit(this.record);
>>>>>>> dde19633

      this.$emit("on-submit-responses");

      this.onReset();
    },
    async onClear() {
<<<<<<< HEAD
      try {
        await this.clear(this.record);

        this.onReset();
      } catch (err) {
        console.log(err);
      }
    },
    onReset() {
      this.originalRecord = cloneDeep(this.record);
      this.renderForm++;
=======
      await this.clear(this.record);

      this.onReset();
    },
    onReset() {
      this.record.restore();
      this.originalRecord = cloneDeep(this.record);
>>>>>>> dde19633
    },
    emitIsQuestionsFormUntouched(isFormUntouched) {
      this.$emit("on-question-form-touched", !isFormUntouched);

      this.$root.$emit("are-responses-untouched", isFormUntouched);
    },
<<<<<<< HEAD
    checkIfQuestionIsFocused(index) {
      return this.record.isPending && index === this.autofocusPosition;
    },
    updateQuestionAutofocus(index) {
      const numberOfQuestions = this.record.questions.length;
      this.autofocusPosition = Math.min(
        numberOfQuestions - 1,
        Math.max(0, index)
      );
    },
=======
>>>>>>> dde19633
  },
};
</script>

<style lang="scss" scoped>
.questions-form {
  display: flex;
  flex-direction: column;
  flex-basis: 37em;
  height: 100%;
  min-width: 0;
  justify-content: space-between;
  border-radius: $border-radius-m;
  box-shadow: $shadow;
  &__header {
    align-items: baseline;
  }
  &__title {
    margin: 0 0 calc($base-space / 2) 0;
    color: $black-87;
  }
  &__guidelines-link {
    margin: 0;
    @include font-size(14px);
    color: $black-37;
    a {
      color: $black-37;
      outline: 0;
      text-decoration: none;
      &:hover,
      &:focus {
        text-decoration: underline;
      }
    }
  }
  &__content {
    position: relative;
    display: flex;
    flex-direction: column;
    gap: $base-space * 4;
    padding: $base-space * 3;
    overflow: auto;
  }
  &.--edited-form {
    border-color: palette(brown);
  }
}

.footer-form {
  display: flex;
  flex-direction: row;
  justify-content: space-between;
  align-items: center;
  padding: $base-space * 2 $base-space * 3;
  border-top: 1px solid $black-10;
  &__left-area {
    display: inline-flex;
  }
  &__right-area {
    display: inline-flex;
    gap: $base-space * 2;
  }
}
</style><|MERGE_RESOLUTION|>--- conflicted
+++ resolved
@@ -23,17 +23,12 @@
       </div>
       <div
         class="form-group"
-<<<<<<< HEAD
         v-for="(question, index) in record.questions"
         :key="question.id"
         @keydown.shift.arrow-down="
           updateQuestionAutofocus(autofocusPosition + 1)
         "
         @keydown.shift.arrow-up="updateQuestionAutofocus(autofocusPosition - 1)"
-=======
-        v-for="question in record.questions"
-        :key="question.id"
->>>>>>> dde19633
       >
         <TextAreaComponent
           v-if="question.isTextType"
@@ -41,106 +36,64 @@
           :placeholder="question.settings.placeholder"
           v-model="question.answer.value"
           :useMarkdown="question.settings.use_markdown"
-<<<<<<< HEAD
-          :hasSuggestion="!record.isSubmitted && question.hasSuggestion"
-          :isRequired="question.isRequired"
-          :description="question.description"
-          :isFocused="checkIfQuestionIsFocused(index)"
-          @on-focus="updateQuestionAutofocus(index)"
-=======
-          :hasSuggestion="!record.isSubmitted && question.matchSuggestion"
-          :isRequired="question.isRequired"
-          :description="question.description"
->>>>>>> dde19633
+          :hasSuggestion="!record.isSubmitted && question.matchSuggestion"
+          :isRequired="question.isRequired"
+          :description="question.description"
+          :isFocused="checkIfQuestionIsFocused(index)"
+          @on-focus="updateQuestionAutofocus(index)"
         />
 
         <SingleLabelComponent
           v-if="question.isSingleLabelType"
-<<<<<<< HEAD
           ref="singleLabel"
           :questionId="question.id"
           :title="question.title"
           v-model="question.answer.values"
-          :hasSuggestion="!record.isSubmitted && question.hasSuggestion"
+          :hasSuggestion="!record.isSubmitted && question.matchSuggestion"
           :isRequired="question.isRequired"
           :description="question.description"
           :visibleOptions="question.settings.visible_options"
           :isFocused="checkIfQuestionIsFocused(index)"
           @on-focus="updateQuestionAutofocus(index)"
-=======
-          :questionId="question.id"
-          :title="question.title"
-          v-model="question.answer.values"
-          :hasSuggestion="!record.isSubmitted && question.matchSuggestion"
-          :isRequired="question.isRequired"
-          :description="question.description"
-          :visibleOptions="question.settings.visible_options"
->>>>>>> dde19633
         />
 
         <MultiLabelComponent
           v-if="question.isMultiLabelType"
-<<<<<<< HEAD
           ref="multiLabel"
           :questionId="question.id"
           :title="question.title"
           v-model="question.answer.values"
-          :hasSuggestion="!record.isSubmitted && question.hasSuggestion"
+          :hasSuggestion="!record.isSubmitted && question.matchSuggestion"
           :isRequired="question.isRequired"
           :description="question.description"
           :visibleOptions="question.settings.visible_options"
           :isFocused="checkIfQuestionIsFocused(index)"
           @on-focus="updateQuestionAutofocus(index)"
-=======
-          :questionId="question.id"
-          :title="question.title"
-          v-model="question.answer.values"
-          :hasSuggestion="!record.isSubmitted && question.matchSuggestion"
-          :isRequired="question.isRequired"
-          :description="question.description"
-          :visibleOptions="question.settings.visible_options"
->>>>>>> dde19633
         />
 
         <RatingComponent
           v-if="question.isRatingType"
-<<<<<<< HEAD
           ref="rating"
           :title="question.title"
           v-model="question.answer.values"
-          :hasSuggestion="!record.isSubmitted && question.hasSuggestion"
+          :hasSuggestion="!record.isSubmitted && question.matchSuggestion"
           :isRequired="question.isRequired"
           :description="question.description"
           :isFocused="checkIfQuestionIsFocused(index)"
           @on-focus="updateQuestionAutofocus(index)"
           @on-user-answer="updateQuestionAutofocus(index + 1)"
-=======
-          :title="question.title"
-          v-model="question.answer.values"
-          :hasSuggestion="!record.isSubmitted && question.matchSuggestion"
-          :isRequired="question.isRequired"
-          :description="question.description"
->>>>>>> dde19633
         />
 
         <RankingComponent
           v-if="question.isRankingType"
-<<<<<<< HEAD
           ref="ranking"
           :title="question.title"
-          :hasSuggestion="!record.isSubmitted && question.hasSuggestion"
+          :hasSuggestion="!record.isSubmitted && question.matchSuggestion"
           :isRequired="question.isRequired"
           :description="question.description"
           v-model="question.answer.values"
           :isFocused="checkIfQuestionIsFocused(index)"
           @on-focus="updateQuestionAutofocus(index)"
-=======
-          :title="question.title"
-          :hasSuggestion="!record.isSubmitted && question.matchSuggestion"
-          :isRequired="question.isRequired"
-          :description="question.description"
-          v-model="question.answer.values"
->>>>>>> dde19633
         />
       </div>
     </div>
@@ -191,11 +144,6 @@
   data() {
     return {
       originalRecord: null,
-<<<<<<< HEAD
-      renderForm: 0,
-      autofocusPosition: 0,
-=======
->>>>>>> dde19633
     };
   },
   setup() {
@@ -268,12 +216,7 @@
     onPressKeyboardShortCut({ code, shiftKey }) {
       switch (code) {
         case "Enter": {
-<<<<<<< HEAD
-          const elem = this.$refs.submitButton.$el;
-          shiftKey && elem.click();
-=======
           this.onSubmit();
->>>>>>> dde19633
           break;
         }
         case "Space": {
@@ -281,26 +224,16 @@
           break;
         }
         case "Backspace": {
-<<<<<<< HEAD
-          const elem = this.$refs.discardButton.$el;
-          shiftKey && elem.click();
-=======
           this.onDiscard();
->>>>>>> dde19633
           break;
         }
         default:
       }
     },
     async onDiscard() {
-<<<<<<< HEAD
-      try {
-        await this.discard(this.record);
-=======
       await this.discard(this.record);
 
       this.$emit("on-discard-responses");
->>>>>>> dde19633
 
       this.onReset();
     },
@@ -309,31 +242,13 @@
         return;
       }
 
-<<<<<<< HEAD
-      try {
-        await this.submit(this.record);
-=======
       await this.submit(this.record);
->>>>>>> dde19633
 
       this.$emit("on-submit-responses");
 
       this.onReset();
     },
     async onClear() {
-<<<<<<< HEAD
-      try {
-        await this.clear(this.record);
-
-        this.onReset();
-      } catch (err) {
-        console.log(err);
-      }
-    },
-    onReset() {
-      this.originalRecord = cloneDeep(this.record);
-      this.renderForm++;
-=======
       await this.clear(this.record);
 
       this.onReset();
@@ -341,14 +256,12 @@
     onReset() {
       this.record.restore();
       this.originalRecord = cloneDeep(this.record);
->>>>>>> dde19633
     },
     emitIsQuestionsFormUntouched(isFormUntouched) {
       this.$emit("on-question-form-touched", !isFormUntouched);
 
       this.$root.$emit("are-responses-untouched", isFormUntouched);
     },
-<<<<<<< HEAD
     checkIfQuestionIsFocused(index) {
       return this.record.isPending && index === this.autofocusPosition;
     },
@@ -359,8 +272,6 @@
         Math.max(0, index)
       );
     },
-=======
->>>>>>> dde19633
   },
 };
 </script>
