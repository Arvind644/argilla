--- conflicted
+++ resolved
@@ -61,11 +61,11 @@
       type: Boolean,
       default: () => false,
     },
-<<<<<<< HEAD
     isFocused: {
-=======
+      type: Boolean,
+      default: () => false,
+    },
     hasSuggestion: {
->>>>>>> c57cd04e
       type: Boolean,
       default: () => false,
     },
