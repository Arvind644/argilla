<template>
  <div class="wrapper">
    <QuestionHeaderComponent
      :question="question"
      :showSuggestion="showSuggestion"
    />
    <div
      class="container"
      @focus="onFocus"
      :tabindex="isEditionModeActive ? '-1' : '0'"
    >
      <RenderMarkdownBaseComponent
<<<<<<< HEAD
        v-if="visibleMarkdown"
        class="textarea--markdown"
        :markdown="value"
        @click.native="onFocus"
=======
        v-if="question.settings.use_markdown && !isFocused"
        class="textarea--markdown"
        :markdown="question.answer.value"
        @click.native="setFocus(true)"
>>>>>>> 843f8198
      />
      <ContentEditableFeedbackTask
        v-else
        class="textarea"
<<<<<<< HEAD
        :value="value"
        :placeholder="placeholder"
        :isFocused="isFocused"
=======
        :value="question.answer.value"
        :placeholder="question.settings.placeholder"
>>>>>>> 843f8198
        @change-text="onChangeTextArea"
        @on-change-focus="onChangeFocus"
      />
    </div>
  </div>
</template>

<script>
export default {
  name: "TextAreaComponent",
  props: {
    question: {
      type: Object,
      required: true,
    },
<<<<<<< HEAD
    value: {
      type: String,
      default: () => "",
    },
    placeholder: {
      type: String,
      default: () => "",
    },
    isRequired: {
      type: Boolean,
      default: () => false,
    },
    description: {
      type: String,
      default: () => "",
    },
    useMarkdown: {
      type: Boolean,
      default: () => false,
    },
    isFocused: {
      type: Boolean,
      default: () => false,
    },
    hasSuggestion: {
=======
    showSuggestion: {
>>>>>>> 843f8198
      type: Boolean,
      default: () => false,
    },
  },
  data: () => {
    return {
      isEditionModeActive: false,
    };
  },
<<<<<<< HEAD
  model: {
    prop: "value",
    event: "on-change-value",
  },
  watch: {
    isFocused: {
      immediate: true,
      handler(newValue) {
        this.isEditionModeActive = newValue;
      },
    },
  },
  computed: {
    visibleMarkdown() {
      return this.useMarkdown && !this.isEditionModeActive;
    },
  },
=======
>>>>>>> 843f8198
  methods: {
    onChangeTextArea(newText) {
      const isAnyText = newText?.length;

      this.question.answer.value = isAnyText ? newText : "";

      if (this.question.isRequired) {
        this.$emit("on-error", !isAnyText);
      }
    },
    onChangeFocus(isFocus) {
      this.isEditionModeActive = isFocus;

      if (isFocus) {
        this.$emit("on-focus");
      }
    },
    onFocus(event) {
      if (event.defaultPrevented) return;

      this.isEditionModeActive = true;
    },
  },
};
</script>

<style lang="scss" scoped>
.wrapper {
  display: flex;
  flex-direction: column;
  gap: $base-space;
}

.container {
  display: flex;
  padding: $base-space;
  border: 1px solid $black-20;
  border-radius: $border-radius-s;
  min-height: 10em;
<<<<<<< HEAD
  &:focus-within {
=======
  background: palette(white);
  &.--focused {
>>>>>>> 843f8198
    border-color: $primary-color;
  }
  .content--exploration-mode & {
    border: none;
    padding: 0;
  }
}

.textarea {
  display: flex;
  flex: 0 0 100%;
  &--markdown {
    display: inline;
    flex: 1;
    padding: $base-space;
  }
}
</style><|MERGE_RESOLUTION|>--- conflicted
+++ resolved
@@ -10,29 +10,17 @@
       :tabindex="isEditionModeActive ? '-1' : '0'"
     >
       <RenderMarkdownBaseComponent
-<<<<<<< HEAD
-        v-if="visibleMarkdown"
-        class="textarea--markdown"
-        :markdown="value"
-        @click.native="onFocus"
-=======
         v-if="question.settings.use_markdown && !isFocused"
         class="textarea--markdown"
         :markdown="question.answer.value"
-        @click.native="setFocus(true)"
->>>>>>> 843f8198
+        @click.native="onFocus"
       />
       <ContentEditableFeedbackTask
         v-else
         class="textarea"
-<<<<<<< HEAD
-        :value="value"
-        :placeholder="placeholder"
-        :isFocused="isFocused"
-=======
         :value="question.answer.value"
         :placeholder="question.settings.placeholder"
->>>>>>> 843f8198
+        :isFocused="isFocused"
         @change-text="onChangeTextArea"
         @on-change-focus="onChangeFocus"
       />
@@ -48,35 +36,11 @@
       type: Object,
       required: true,
     },
-<<<<<<< HEAD
-    value: {
-      type: String,
-      default: () => "",
-    },
-    placeholder: {
-      type: String,
-      default: () => "",
-    },
-    isRequired: {
-      type: Boolean,
-      default: () => false,
-    },
-    description: {
-      type: String,
-      default: () => "",
-    },
-    useMarkdown: {
+    showSuggestion: {
       type: Boolean,
       default: () => false,
     },
     isFocused: {
-      type: Boolean,
-      default: () => false,
-    },
-    hasSuggestion: {
-=======
-    showSuggestion: {
->>>>>>> 843f8198
       type: Boolean,
       default: () => false,
     },
@@ -86,11 +50,6 @@
       isEditionModeActive: false,
     };
   },
-<<<<<<< HEAD
-  model: {
-    prop: "value",
-    event: "on-change-value",
-  },
   watch: {
     isFocused: {
       immediate: true,
@@ -99,13 +58,6 @@
       },
     },
   },
-  computed: {
-    visibleMarkdown() {
-      return this.useMarkdown && !this.isEditionModeActive;
-    },
-  },
-=======
->>>>>>> 843f8198
   methods: {
     onChangeTextArea(newText) {
       const isAnyText = newText?.length;
@@ -145,12 +97,8 @@
   border: 1px solid $black-20;
   border-radius: $border-radius-s;
   min-height: 10em;
-<<<<<<< HEAD
-  &:focus-within {
-=======
   background: palette(white);
   &.--focused {
->>>>>>> 843f8198
     border-color: $primary-color;
   }
   .content--exploration-mode & {
