--- conflicted
+++ resolved
@@ -23,27 +23,11 @@
       type: Object,
       required: true,
     },
-<<<<<<< HEAD
-    isRequired: {
-      type: Boolean,
-      default: false,
-    },
-    isFocused: {
+    showSuggestion: {
       type: Boolean,
       default: () => false,
     },
-    description: {
-      type: String,
-      default: "",
-    },
-    options: {
-      type: Array,
-      required: true,
-    },
-    hasSuggestion: {
-=======
-    showSuggestion: {
->>>>>>> 843f8198
+    isFocused: {
       type: Boolean,
       default: () => false,
     },
