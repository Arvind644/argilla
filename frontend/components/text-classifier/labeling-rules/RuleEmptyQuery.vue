<!--
  - coding=utf-8
  - Copyright 2021-present, the Recognai S.L. team.
  -
  - Licensed under the Apache License, Version 2.0 (the "License");
  - you may not use this file except in compliance with the License.
  - You may obtain a copy of the License at
  -
  -     http://www.apache.org/licenses/LICENSE-2.0
  -
  - Unless required by applicable law or agreed to in writing, software
  - distributed under the License is distributed on an "AS IS" BASIS,
  - WITHOUT WARRANTIES OR CONDITIONS OF ANY KIND, either express or implied.
  - See the License for the specific language governing permissions and
  - limitations under the License.
  -->

<template>
  <div v-if="dataset" class="rule-labels-definition">
    <div class="rule__labels" v-if="labels.length">
<<<<<<< HEAD
      <classifier-annotation-button
        v-for="label in visibleLabels"
        :id="label.class"
        :key="`${label.class}`"
        :label="label"
        class="non-reactive label-button"
        :data-title="label.class"
        :value="label.class"
      >
      </classifier-annotation-button>
      <p class="help-message">Introduce a query to define a rule.</p>
      <p v-if="!areAnnotationsInDataset" class="help-message">
        {{ messageNotAnnotation }}
      </p>
=======
      <div class="buttons">
        <classifier-annotation-button
          v-for="label in visibleLabels"
          :id="label.class"
          :key="`${label.class}`"
          :label="label"
          class="non-reactive label-button"
          :data-title="label.class"
          :value="label.class"
        >
        </classifier-annotation-button>
      </div>
      <div class="feedback">
        <p class="--body1 help-message">Introduce a query to define a rule.</p>
        <p v-if="!areAnnotationsInDataset" class="--body1 help-message">
          {{ messageNotAnnotation }}
        </p>
      </div>
>>>>>>> ea76b428
    </div>
    <div v-else>
      <BaseFeedbackComponent
        :feedbackInput="inputForFeedbackComponent"
        @on-click="goToSettings"
        class="feedback-area"
      />
      <p class="--body1 help-message">
        {{ messageNotLabels }}
      </p>
    </div>
  </div>
</template>
<script>
import { mapActions } from "vuex";
import { getDatasetFromORM } from "@/models/dataset.utilities";
import { DatasetViewSettings } from "@/models/DatasetViewSettings";
import { AnnotationProgress } from "@/models/AnnotationProgress";

export default {
  props: {
    datasetId: {
      type: Array,
      required: true,
    },
    datasetTask: {
      type: String,
      required: true,
    },
    labelsFromORM: {
      type: Array,
      required: true,
    },
  },
  data: () => {
    return {
      shownLabels: DatasetViewSettings.MAX_VISIBLE_LABELS,
      inputForFeedbackComponent: {
        message: "Action needed: Create labels in the dataset settings",
        buttonLabels: [{ label: "Create labels", value: "CREATE_LABELS" }],
        feedbackType: "ERROR",
      },
      messageNotLabels:
        "To create new rules, you need al least two labels. We highly recommended starting by annotating some records with these labels.",
      messageNotAnnotation:
        "We highly recommended starting by annotating some records with these labels.",
    };
  },
  computed: {
    dataset() {
      return getDatasetFromORM(this.datasetId, this.datasetTask);
    },
    maxVisibleLabels() {
      return DatasetViewSettings.MAX_VISIBLE_LABELS;
    },
    labels() {
      return this.labelsFromORM.map((l) => ({ class: l, selected: false }));
    },
    query() {
      return this.dataset.query.text;
    },
    sortedLabels() {
      return this.labels.slice().sort((a, b) => (a.score > b.score ? -1 : 1));
    },
    filteredLabels() {
      return this.sortedLabels.filter((label) =>
        label.class.toLowerCase().match(this.searchText)
      );
    },
    visibleLabels() {
      const availableNonSelected =
        this.shownLabels < this.filteredLabels.length
          ? this.shownLabels
          : this.shownLabels;
      let nonSelected = 0;
      return this.filteredLabels.filter((l) => {
        if (nonSelected < availableNonSelected) {
          nonSelected++;
          return l;
        }
      });
    },
    annotationsProgress() {
      return AnnotationProgress.find(this.dataset.name);
    },
    areAnnotationsInDataset() {
      return !!this.annotationsProgress.validated;
    },
    datasetName() {
      return this.$route.params.dataset;
    },
    datasetWorkspace() {
      return this.$route.params.workspace;
    },
  },
  methods: {
    ...mapActions({
      changeViewMode: "entities/datasets/changeViewMode",
    }),
    expandLabels() {
      this.shownLabels = this.filteredLabels.length;
    },
    collapseLabels() {
      this.shownLabels = this.maxVisibleLabels;
    },
    goToSettings() {
      this.$router.push({
        name: "datasets-workspace-dataset-settings",
        params: {
          dataset: this.datasetName,
          workspace: this.datasetWorkspace,
        },
      });
    },
  },
};
</script>
<style lang="scss" scoped>
%item {
  min-width: 80px;
  max-width: 238px;
}
.rule-labels-definition {
  height: 100%;
  display: flex;
  flex-flow: column;
}
.feedback-interactions {
  &__button {
    margin-top: auto;
    margin-bottom: 0 !important;
    align-self: flex-start;
  }
}
.label-button {
  @extend %item;
}
.help-message {
  max-width: 480px;
  color: $black-37;
}
.label-button {
  margin: 5px;
}
.label-button :deep(.button) {
  justify-content: center;
}
.label-button:not(.active) :deep(.button) {
  background: #e0e1ff !important;
}
.rule {
  &__labels {
    display: flex;
    flex-direction: column;
    height: 100%;
    margin-left: -5px;
    margin-right: -5px;
  }
}
.buttons {
  flex: 1;
}
.feedback {
  p {
    margin-bottom: 0;
  }
}
</style><|MERGE_RESOLUTION|>--- conflicted
+++ resolved
@@ -18,22 +18,6 @@
 <template>
   <div v-if="dataset" class="rule-labels-definition">
     <div class="rule__labels" v-if="labels.length">
-<<<<<<< HEAD
-      <classifier-annotation-button
-        v-for="label in visibleLabels"
-        :id="label.class"
-        :key="`${label.class}`"
-        :label="label"
-        class="non-reactive label-button"
-        :data-title="label.class"
-        :value="label.class"
-      >
-      </classifier-annotation-button>
-      <p class="help-message">Introduce a query to define a rule.</p>
-      <p v-if="!areAnnotationsInDataset" class="help-message">
-        {{ messageNotAnnotation }}
-      </p>
-=======
       <div class="buttons">
         <classifier-annotation-button
           v-for="label in visibleLabels"
@@ -52,7 +36,6 @@
           {{ messageNotAnnotation }}
         </p>
       </div>
->>>>>>> ea76b428
     </div>
     <div v-else>
       <BaseFeedbackComponent
