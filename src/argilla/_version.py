--- conflicted
+++ resolved
@@ -13,8 +13,4 @@
 #  limitations under the License.
 
 # coding: utf-8
-<<<<<<< HEAD
-version = "1.1.0-dev0"
-=======
-version = "1.2.0-dev0"
->>>>>>> 8dfe26a7
+version = "1.2.0-dev0"