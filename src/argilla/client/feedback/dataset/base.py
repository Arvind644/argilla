--- conflicted
+++ resolved
@@ -23,11 +23,7 @@
     FeedbackRecord,
     FieldSchema,
 )
-<<<<<<< HEAD
-from argilla.client.feedback.schemas.types import AllowedMetadataPropertyTypes, AllowedQuestionTypes
-=======
-from argilla.client.feedback.schemas.types import AllowedFieldTypes, AllowedQuestionTypes
->>>>>>> 7243b716
+from argilla.client.feedback.schemas.types import AllowedFieldTypes, AllowedMetadataPropertyTypes, AllowedQuestionTypes
 from argilla.client.feedback.training.schemas import (
     TrainingTaskForChatCompletion,
     TrainingTaskForDPO,
@@ -62,16 +58,11 @@
     def __init__(
         self,
         *,
-<<<<<<< HEAD
-        fields: Union[List["AllowedFieldTypes"], List["AllowedRemoteFieldTypes"]],
-        questions: Union[List["AllowedQuestionTypes"], List["AllowedRemoteQuestionTypes"]],
+        fields: Union[List[AllowedFieldTypes], List["AllowedRemoteFieldTypes"]],
+        questions: Union[List[AllowedQuestionTypes], List["AllowedRemoteQuestionTypes"]],
         metadata_properties: Optional[
             Union[List["AllowedMetadataPropertyTypes"], List["AllowedRemoteMetadataPropertyTypes"]]
         ] = None,
-=======
-        fields: Union[List[AllowedFieldTypes], List["AllowedRemoteFieldTypes"]],
-        questions: Union[List[AllowedQuestionTypes], List["AllowedRemoteQuestionTypes"]],
->>>>>>> 7243b716
         guidelines: Optional[str] = None,
         # TODO: uncomment once ready in the API
         # extra_metadata_allowed: bool = True,
