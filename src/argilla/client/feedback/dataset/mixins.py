--- conflicted
+++ resolved
@@ -262,23 +262,18 @@
         except Exception as e:
             raise Exception(f"Failed while creating the `FeedbackDataset` in Argilla with exception: {e}") from e
 
-        # TODO(alvarobartt): re-use ArgillaMixin components when applicable
-        self.__add_fields(client=httpx_client, id=argilla_id)
-        fields = self.__get_fields(client=httpx_client, id=argilla_id)
-
-        self.__add_questions(client=httpx_client, id=argilla_id)
-        questions = self.__get_questions(client=httpx_client, id=argilla_id)
+        ArgillaMixin.__add_fields(client=httpx_client, id=argilla_id)
+        fields = ArgillaMixin.__get_fields(client=httpx_client, id=argilla_id)
+
+        ArgillaMixin.__add_questions(client=httpx_client, id=argilla_id)
+        questions = ArgillaMixin.__get_questions(client=httpx_client, id=argilla_id)
         question_name_to_id = {question.name: question.id for question in questions}
 
-<<<<<<< HEAD
-        metadata_properties = self.__add_metadata_properties(client=httpx_client, id=argilla_id)
+        metadata_properties = ArgillaMixin.__add_metadata_properties(client=httpx_client, id=argilla_id)
 
         ArgillaMixin.__publish_dataset(client=httpx_client, id=argilla_id)
 
-=======
-        self.__publish_dataset(client=httpx_client, id=argilla_id)
->>>>>>> 7243b716
-        self.__push_records(
+        ArgillaMixin.__push_records(
             client=httpx_client, id=argilla_id, show_progress=show_progress, question_name_to_id=question_name_to_id
         )
 
