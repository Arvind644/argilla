#  Copyright 2021-present, the Recognai S.L. team.
#
#  Licensed under the Apache License, Version 2.0 (the "License");
#  you may not use this file except in compliance with the License.
#  You may obtain a copy of the License at
#
#      http://www.apache.org/licenses/LICENSE-2.0
#
#  Unless required by applicable law or agreed to in writing, software
#  distributed under the License is distributed on an "AS IS" BASIS,
#  WITHOUT WARRANTIES OR CONDITIONS OF ANY KIND, either express or implied.
#  See the License for the specific language governing permissions and
#  limitations under the License.

import asyncio
import logging
import os
import re
import warnings
from asyncio import Future
from typing import Any, Dict, Iterable, List, Optional, Tuple, Union

from rich import print as rprint
from rich.progress import Progress

from argilla._constants import (
    _OLD_WORKSPACE_HEADER_NAME,
    DEFAULT_API_KEY,
    ES_INDEX_REGEX_PATTERN,
    WORKSPACE_HEADER_NAME,
)
from argilla.client.apis.datasets import Datasets
from argilla.client.apis.metrics import MetricsAPI
from argilla.client.apis.search import Search, VectorSearch
from argilla.client.datasets import (
    Dataset,
    DatasetForText2Text,
    DatasetForTextClassification,
    DatasetForTokenClassification,
)
from argilla.client.metrics.models import MetricResults
from argilla.client.models import (
    BulkResponse,
    Record,
    Text2TextRecord,
    TextClassificationRecord,
    TokenClassificationRecord,
)
from argilla.client.sdk.client import AuthenticatedClient
from argilla.client.sdk.commons.api import async_bulk
from argilla.client.sdk.commons.errors import (
    AlreadyExistsApiError,
    ApiCompatibilityError,
    InputValueError,
    NotFoundApiError,
)
from argilla.client.sdk.datasets import api as datasets_api
from argilla.client.sdk.datasets.models import CopyDatasetRequest, TaskType
from argilla.client.sdk.metrics import api as metrics_api
from argilla.client.sdk.metrics.models import MetricInfo
from argilla.client.sdk.text2text.models import (
    CreationText2TextRecord,
    Text2TextBulkData,
)
from argilla.client.sdk.text2text.models import Text2TextRecord as SdkText2TextRecord
from argilla.client.sdk.text_classification import api as text_classification_api
from argilla.client.sdk.text_classification.models import (
    CreationTextClassificationRecord,
    LabelingRule,
    LabelingRuleMetricsSummary,
    TextClassificationBulkData,
    TextClassificationQuery,
)
from argilla.client.sdk.text_classification.models import (
    TextClassificationRecord as SdkTextClassificationRecord,
)
from argilla.client.sdk.token_classification.models import (
    CreationTokenClassificationRecord,
    TokenClassificationBulkData,
    TokenClassificationQuery,
)
from argilla.client.sdk.token_classification.models import (
    TokenClassificationRecord as SdkTokenClassificationRecord,
)
from argilla.client.sdk.users import api as users_api
from argilla.client.sdk.users.models import User
from argilla.utils import setup_loop_in_thread

_LOGGER = logging.getLogger(__name__)


class _ArgillaLogAgent:
    def __init__(self, api: "Argilla"):
        self.__api__ = api
        self.__loop__, self.__thread__ = setup_loop_in_thread()

    @staticmethod
    async def __log_internal__(api: "Argilla", *args, **kwargs):
        try:
            return await api.log_async(*args, **kwargs)
        except Exception as ex:
            dataset = kwargs["name"]
            _LOGGER.error(f"\nCannot log data in dataset '{dataset}'\nError: {type(ex).__name__}\nDetails: {ex}")
            raise ex

    def log(self, *args, **kwargs) -> Future:
        return asyncio.run_coroutine_threadsafe(self.__log_internal__(self.__api__, *args, **kwargs), self.__loop__)


class Argilla:
    """
    The main argilla client.
    """

    # Larger sizes will trigger a warning
    _MAX_BATCH_SIZE = 5000

    def __init__(
        self,
        api_url: Optional[str] = None,
        api_key: Optional[str] = None,
        workspace: Optional[str] = None,
        timeout: int = 60,
        extra_headers: Optional[Dict[str, str]] = None,
    ):
        """

        Args:
            api_url: Address of the REST API. If `None` (default) and the env variable ``ARGILLA_API_URL`` is not set,
                it will default to `http://localhost:6900`.
            api_key: Authentification key for the REST API. If `None` (default) and the env variable ``ARGILLA_API_KEY``
                is not set, it will default to `argilla.apikey`.
            workspace: The workspace to which records will be logged/loaded. If `None` (default) and the
                env variable ``ARGILLA_WORKSPACE`` is not set, it will default to the private user workspace.
            timeout: Wait `timeout` seconds for the connection to timeout. Default: 60.
            extra_headers: Extra HTTP headers sent to the server. You can use this to customize
                the headers of argilla client requests, like additional security restrictions. Default: `None`.

        """
        api_url = api_url or os.getenv("ARGILLA_API_URL", "http://localhost:6900")
        # Checking that the api_url does not end in '/'
        api_url = re.sub(r"\/$", "", api_url)
        api_key = api_key or os.getenv("ARGILLA_API_KEY", DEFAULT_API_KEY)
        workspace = workspace or os.getenv("ARGILLA_WORKSPACE")
        headers = extra_headers or {}

        self._client: AuthenticatedClient = AuthenticatedClient(
            base_url=api_url,
            token=api_key,
            timeout=timeout,
            headers=headers.copy(),
        )

        self._user: User = users_api.whoami(client=self._client)
        self.set_workspace(workspace or self._user.username)

        self._agent = _ArgillaLogAgent(self)

    def __del__(self):
        if hasattr(self, "_client"):
            del self._client
        if hasattr(self, "_agent"):
            del self._agent

    @property
    def client(self) -> AuthenticatedClient:
        """The underlying authenticated HTTP client"""
        warnings.warn(
            message="This prop will be removed in next release. Please use the http_client prop instead.",
            category=UserWarning,
        )
        return self._client

    @property
    def http_client(self):
        """The underlying authenticated HTTP client"""
        return self._client

    @property
    def datasets(self) -> Datasets:
        """Datasets API primitives"""
        return Datasets(client=self._client)

    @property
    def search(self):
        """Search API primitives"""
        return Search(client=self._client)

    @property
    def metrics(self):
        """Metrics API primitives"""
        return MetricsAPI(client=self.http_client)

    @property
    def user(self):
        """The current connected user"""
        return self._user

    def set_workspace(self, workspace: str):
        """Sets the active workspace.

        Args:
            workspace: The new workspace
        """
        if not workspace:
            raise Exception("Must provide a workspace")

        if not re.match(ES_INDEX_REGEX_PATTERN, workspace):
            raise InputValueError(
                f"Provided workspace name {workspace} does not match the pattern"
                f" {ES_INDEX_REGEX_PATTERN}. Please, use a valid name for your"
                " workspace. This limitation is caused by naming conventions for indexes"
                " in Elasticsearch. If applicable, you can try to lowercase the name of your workspace."
                " https://www.elastic.co/guide/en/elasticsearch/reference/current/indices-create-index.html"
            )

        if workspace != self.get_workspace():
            if workspace == self.user.username or (self.user.workspaces and workspace in self.user.workspaces):
                self._client.headers[WORKSPACE_HEADER_NAME] = workspace
                self._client.headers[_OLD_WORKSPACE_HEADER_NAME] = workspace
            else:
                raise Exception(f"Wrong provided workspace {workspace}")

    def get_workspace(self) -> str:
        """Returns the name of the active workspace.

        Returns:
            The name of the active workspace as a string.
        """
        return self._client.headers.get(WORKSPACE_HEADER_NAME)

    def copy(self, dataset: str, name_of_copy: str, workspace: str = None):
        """Creates a copy of a dataset including its tags and metadata

        Args:
            dataset: Name of the source dataset
            name_of_copy: Name of the copied dataset
            workspace: If provided, dataset will be copied to that workspace

        """
        datasets_api.copy_dataset(
            client=self._client,
            name=dataset,
            json_body=CopyDatasetRequest(
                name=name_of_copy,
                target_workspace=workspace,
            ),
        )

    def delete(self, name: str, workspace: Optional[str] = None):
        """Deletes a dataset.

        Args:
            name: The dataset name.
        """
        if workspace is not None:
            self.set_workspace(workspace)

        datasets_api.delete_dataset(client=self._client, name=name)

    def log(
        self,
        records: Union[Record, Iterable[Record], Dataset],
        name: str,
        workspace: Optional[str] = None,
        tags: Optional[Dict[str, str]] = None,
        metadata: Optional[Dict[str, Any]] = None,
        batch_size: int = 500,
        verbose: bool = True,
        background: bool = False,
        chunk_size: Optional[int] = None,
    ) -> Union[BulkResponse, Future]:
        """Logs Records to argilla.

        The logging happens asynchronously in a background thread.

        Args:
            records: The record, an iterable of records, or a dataset to log.
            name: The dataset name.
            tags: A dictionary of tags related to the dataset.
            metadata: A dictionary of extra info for the dataset.
            batch_size: The batch size for a data bulk.
            verbose: If True, shows a progress bar and prints out a quick summary at the end.
            background: If True, we will NOT wait for the logging process to finish and return
                an ``asyncio.Future`` object. You probably want to set ``verbose`` to False
                in that case.
            chunk_size: DEPRECATED! Use `batch_size` instead.

        Returns:
            Summary of the response from the REST API.
            If the ``background`` argument is set to True, an ``asyncio.Future``
            will be returned instead.

        """
        if workspace is not None:
            self.set_workspace(workspace)

        future = self._agent.log(
            records=records,
            name=name,
            tags=tags,
            metadata=metadata,
            batch_size=batch_size,
            verbose=verbose,
            chunk_size=chunk_size,
        )
        if background:
            return future

        try:
            return future.result()
        finally:
            future.cancel()

    async def log_async(
        self,
        records: Union[Record, Iterable[Record], Dataset],
        name: str,
        workspace: Optional[str] = None,
        tags: Optional[Dict[str, str]] = None,
        metadata: Optional[Dict[str, Any]] = None,
        batch_size: int = 500,
        verbose: bool = True,
        chunk_size: Optional[int] = None,
    ) -> BulkResponse:
        """Logs Records to argilla with asyncio.

        Args:
            records: The record, an iterable of records, or a dataset to log.
            name: The dataset name.
            tags: A dictionary of tags related to the dataset.
            metadata: A dictionary of extra info for the dataset.
            batch_size: The batch size for a data bulk.
            verbose: If True, shows a progress bar and prints out a quick summary at the end.
            chunk_size: DEPRECATED! Use `batch_size` instead.

        Returns:
            Summary of the response from the REST API

        """
        tags = tags or {}
        metadata = metadata or {}

        if workspace is not None:
            self.set_workspace(workspace)

        if not name:
            raise InputValueError("Empty dataset name has been passed as argument.")

        if not re.match(ES_INDEX_REGEX_PATTERN, name):
            raise InputValueError(
                f"Provided dataset name {name} does not match the pattern"
                f" {ES_INDEX_REGEX_PATTERN}. Please, use a valid name for your"
                " dataset. This limitation is caused by naming conventions for indexes"
                " in Elasticsearch."
                " https://www.elastic.co/guide/en/elasticsearch/reference/current/indices-create-index.html"
            )

        if chunk_size is not None:
            warnings.warn(
                "The argument `chunk_size` is deprecated and will be removed in a future"
                " version. Please use `batch_size` instead.",
                FutureWarning,
            )
            batch_size = chunk_size

        if batch_size > self._MAX_BATCH_SIZE:
            _LOGGER.warning(
                "The requested batch size is noticeably large, timeout errors may occur. "
                f"Consider a batch size smaller than {self._MAX_BATCH_SIZE}",
            )

        if isinstance(records, Record.__args__):
            records = [records]
        records = list(records)

        try:
            record_type = type(records[0])
        except IndexError:
            raise InputValueError("Empty record list has been passed as argument.")

        if record_type is TextClassificationRecord:
            bulk_class = TextClassificationBulkData
            creation_class = CreationTextClassificationRecord
        elif record_type is TokenClassificationRecord:
            bulk_class = TokenClassificationBulkData
            creation_class = CreationTokenClassificationRecord
        elif record_type is Text2TextRecord:
            bulk_class = Text2TextBulkData
            creation_class = CreationText2TextRecord
        else:
            raise InputValueError(f"Unknown record type {record_type}. Available values are {Record.__args__}")

        processed, failed = 0, 0
        with Progress() as progress_bar:
            task = progress_bar.add_task("Logging...", total=len(records), visible=verbose)

            for i in range(0, len(records), batch_size):
                batch = records[i : i + batch_size]

                response = await async_bulk(
                    client=self._client,
                    name=name,
                    json_body=bulk_class(
                        tags=tags,
                        metadata=metadata,
                        records=[creation_class.from_client(r) for r in batch],
                    ),
                )

                processed += response.parsed.processed
                failed += response.parsed.failed

                progress_bar.update(task, advance=len(batch))

        # TODO: improve logging policy in library
        if verbose:
            _LOGGER.info(f"Processed {processed} records in dataset {name}. Failed: {failed}")
            workspace = self.get_workspace()
            if not workspace:  # Just for backward comp. with datasets with no workspaces
                workspace = "-"
            rprint(f"{processed} records logged to {self._client.base_url}/datasets/{workspace}/{name}")

        # Creating a composite BulkResponse with the total processed and failed
        return BulkResponse(dataset=name, processed=processed, failed=failed)

    def delete_records(
        self,
        name: str,
        workspace: Optional[str] = None,
        query: Optional[str] = None,
        ids: Optional[List[Union[str, int]]] = None,
        discard_only: bool = False,
        discard_when_forbidden: bool = True,
    ) -> Tuple[int, int]:
        """Delete records from a argilla dataset.

        Args:
            name: The dataset name.
            query: An ElasticSearch query with the `query string syntax
                <https://rubrix.readthedocs.io/en/stable/guides/queries.html>`_
            ids: If provided, deletes dataset records with given ids.
            discard_only: If `True`, matched records won't be deleted. Instead, they will be marked as `Discarded`
            discard_when_forbidden: Only super-user or dataset creator can delete records from a dataset.
                So, running "hard" deletion for other users will raise an `ForbiddenApiError` error.
                If this parameter is `True`, the client API will automatically try to mark as ``Discarded``
                records instead. Default, `True`

        Returns:
            The total of matched records and real number of processed errors. These numbers could not
            be the same if some data conflicts are found during operations (some matched records change during
            deletion).

        """
        if workspace is not None:
            self.set_workspace(workspace)

        return self.datasets.delete_records(
            name=name,
            mark_as_discarded=discard_only,
            discard_when_forbidden=discard_when_forbidden,
            query_text=query,
            ids=ids,
        )

    def load(
        self,
        name: str,
        workspace: Optional[str] = None,
        query: Optional[str] = None,
        vector: Optional[Tuple[str, List[float]]] = None,
        ids: Optional[List[Union[str, int]]] = None,
        limit: Optional[int] = None,
        sort: Optional[List[Tuple[str, str]]] = None,
        id_from: Optional[str] = None,
        batch_size: int = 250,
        as_pandas=None,
        fields: Optional[List[str]] = None,
    ) -> Dataset:
        """Loads a argilla dataset.

        Args:
            name: The dataset name.
            query: An ElasticSearch query with the `query string
                syntax <https://argilla.readthedocs.io/en/stable/guides/queries.html>`_
            vector: Vector configuration for a semantic search
            ids: If provided, load dataset records with given ids.
            limit: The number of records to retrieve.
            sort: The fields on which to sort [(<field_name>, 'asc|decs')].
            id_from: If provided, starts gathering the records starting from that Record.
                As the Records returned with the load method are sorted by ID, ´id_from´
                can be used to load using batches.
            as_pandas: DEPRECATED! To get a pandas DataFrame do
                ``rg.load('my_dataset').to_pandas()``.
            fields: If provided, only the given fields will be retrieved.
                ``rg.load('my_dataset', fields=['text'])``

        Returns:
            A argilla dataset.

        """
        if workspace is not None:
            self.set_workspace(workspace)

        if as_pandas is False:
            warnings.warn(
                "The argument `as_pandas` is deprecated and will be removed in a future"
                " version. Please adapt your code accordingly. ",
                FutureWarning,
            )
        elif as_pandas is True:
            raise ValueError(
                "The argument `as_pandas` is deprecated and will be removed in a future"
                " version. Please adapt your code accordingly. ",
                "If you want a pandas DataFrame do `rg.load('my_dataset').to_pandas()`.",
            )

        try:
            return self._load_records_new_fashion(
                name=name,
                query=query,
                vector=vector,
                ids=ids,
                limit=limit,
                sort=sort,
                id_from=id_from,
<<<<<<< HEAD
                fields=fields,
=======
                batch_size=batch_size,
>>>>>>> cf75dd56
            )
        except ApiCompatibilityError as err:  # Api backward compatibility
            from argilla import __version__ as version

            warnings.warn(
                message=(
                    f"Using python client argilla=={version},"
                    f" however deployed server version is {err.api_version}."
                    " This might lead to compatibility issues.\n"
                    f" Preferably, update your server version to {version}"
                    " or downgrade your Python API at the loss"
                    " of functionality and robustness via\n"
                    f"`pip install argilla=={err.api_version}`"
                ),
                category=UserWarning,
            )
            if batch_size is not None:
                warnings.warn(
                    message="The `batch_size` parameter is not supported"
                    f" on server version {err.api_version}. Consider"
                    f" updating your server version to {version} to"
                    " take advantage of this functionality."
                )

            return self._load_records_old_fashion(
                name=name,
                query=query,
                ids=ids,
                limit=limit,
                sort=sort,
                id_from=id_from,
                fields=fields,
            )

    def dataset_metrics(self, name: str) -> List[MetricInfo]:
        response = datasets_api.get_dataset(self._client, name)
        response = metrics_api.get_dataset_metrics(self._client, name=name, task=response.parsed.task)

        return response.parsed

    def get_metric(self, name: str, metric: str) -> Optional[MetricInfo]:
        metrics = self.dataset_metrics(name)
        for metric_ in metrics:
            if metric_.id == metric:
                return metric_

    def compute_metric(
        self,
        name: str,
        metric: str,
        query: Optional[str] = None,
        interval: Optional[float] = None,
        size: Optional[int] = None,
    ) -> MetricResults:
        response = datasets_api.get_dataset(self._client, name)

        metric_ = self.get_metric(name, metric=metric)
        assert metric_ is not None, f"Metric {metric} not found !!!"

        response = metrics_api.compute_metric(
            self._client,
            name=name,
            task=response.parsed.task,
            metric=metric,
            query=query,
            interval=interval,
            size=size,
        )

        return MetricResults(**metric_.dict(), results=response.parsed)

    def add_dataset_labeling_rules(self, dataset: str, rules: List[LabelingRule]):
        """Adds the dataset labeling rules"""
        for rule in rules:
            try:
                text_classification_api.add_dataset_labeling_rule(
                    self._client,
                    name=dataset,
                    rule=rule,
                )
            except AlreadyExistsApiError:
                _LOGGER.warning(f"Rule {rule} already exists. Please, update the rule instead.")
            except Exception as ex:
                _LOGGER.warning(f"Cannot create rule {rule}: {ex}")

    def update_dataset_labeling_rules(
        self,
        dataset: str,
        rules: List[LabelingRule],
    ):
        """Updates the dataset labeling rules"""
        for rule in rules:
            try:
                text_classification_api.update_dataset_labeling_rule(
                    self._client,
                    name=dataset,
                    rule=rule,
                )
            except NotFoundApiError:
                _LOGGER.info(f"Rule {rule} does not exists, creating...")
                text_classification_api.add_dataset_labeling_rule(self._client, name=dataset, rule=rule)
            except Exception as ex:
                _LOGGER.warning(f"Cannot update rule {rule}: {ex}")

    def delete_dataset_labeling_rules(self, dataset: str, rules: List[LabelingRule]):
        for rule in rules:
            try:
                text_classification_api.delete_dataset_labeling_rule(self._client, name=dataset, rule=rule)
            except Exception as ex:
                _LOGGER.warning(f"Cannot delete rule {rule}: {ex}")
        """Deletes the dataset labeling rules"""
        for rule in rules:
            text_classification_api.delete_dataset_labeling_rule(self._client, name=dataset, rule=rule)

    def fetch_dataset_labeling_rules(self, dataset: str) -> List[LabelingRule]:
        response = text_classification_api.fetch_dataset_labeling_rules(self._client, name=dataset)

        return [LabelingRule.parse_obj(data) for data in response.parsed]

    def rule_metrics_for_dataset(self, dataset: str, rule: LabelingRule) -> LabelingRuleMetricsSummary:
        response = text_classification_api.dataset_rule_metrics(
            self._client, name=dataset, query=rule.query, label=rule.label
        )

        return LabelingRuleMetricsSummary.parse_obj(response.parsed)

    def _load_records_old_fashion(
        self,
        name: str,
        query: Optional[str] = None,
        ids: Optional[List[Union[str, int]]] = None,
        limit: Optional[int] = None,
        id_from: Optional[str] = None,
    ) -> Dataset:
        from argilla.client.sdk.text2text import api as text2text_api
        from argilla.client.sdk.text2text.models import Text2TextQuery
        from argilla.client.sdk.text_classification import (
            api as text_classification_api,
        )
        from argilla.client.sdk.token_classification import (
            api as token_classification_api,
        )

        response = datasets_api.get_dataset(client=self._client, name=name)
        task = response.parsed.task

        task_config = {
            TaskType.text_classification: (
                text_classification_api.data,
                TextClassificationQuery,
                DatasetForTextClassification,
            ),
            TaskType.token_classification: (
                token_classification_api.data,
                TokenClassificationQuery,
                DatasetForTokenClassification,
            ),
            TaskType.text2text: (
                text2text_api.data,
                Text2TextQuery,
                DatasetForText2Text,
            ),
        }

        try:
            get_dataset_data, request_class, dataset_class = task_config[task]
        except KeyError:
            raise ValueError(
                f"Load method not supported for the '{task}' task. Supported tasks: "
                f"{[TaskType.text_classification, TaskType.token_classification, TaskType.text2text]}"
            )
        response = get_dataset_data(
            client=self._client,
            name=name,
            request=request_class(ids=ids, query_text=query),
            limit=limit,
            id_from=id_from,
        )

        records = [sdk_record.to_client() for sdk_record in response.parsed]
        return dataset_class(records)

    def _load_records_new_fashion(
        self,
        name: str,
        query: Optional[str] = None,
        vector: Optional[Tuple[str, List[float]]] = None,
        ids: Optional[List[Union[str, int]]] = None,
        limit: Optional[int] = None,
        sort: Optional[List[Tuple[str, str]]] = None,
        id_from: Optional[str] = None,
<<<<<<< HEAD
        fields: Optional[List[str]] = None,
=======
        batch_size: int = 250,
>>>>>>> cf75dd56
    ) -> Dataset:
        dataset = self.datasets.find_by_name(name=name)
        task = dataset.task

        task_config = {
            TaskType.text_classification: (
                SdkTextClassificationRecord,
                DatasetForTextClassification,
            ),
            TaskType.token_classification: (
                SdkTokenClassificationRecord,
                DatasetForTokenClassification,
            ),
            TaskType.text2text: (
                SdkText2TextRecord,
                DatasetForText2Text,
            ),
        }

        try:
            sdk_record_class, dataset_class = task_config[task]
        except KeyError:
            raise ValueError(
                f"Load method not supported for the '{task}' task. Supported Tasks: "
                f"{[TaskType.text_classification, TaskType.token_classification, TaskType.text2text]}"
            )

        if vector:
            if sort is not None:
                _LOGGER.warning("Results are sorted by vector similarity, so 'sort' parameter is ignored.")

            vector_search = VectorSearch(
                name=vector[0],
                value=vector[1],
            )
            results = self.search.search_records(
                name=name,
                task=task,
                size=limit or 100,
                # query args
                query_text=query,
                vector=vector_search,
            )
            return dataset_class(results.records)
        if fields:
            fields.extend(["id", "inputs"])

        records = self.datasets.scan(
            name=name,
            projection=list(set(fields)) if fields else ["*"],
            limit=limit,
            sort=sort,
            id_from=id_from,
            batch_size=batch_size,
            # Query
            query_text=query,
            ids=ids,
        )
        records = [sdk_record_class.parse_obj(r).to_client() for r in records]
        return dataset_class(records)<|MERGE_RESOLUTION|>--- conflicted
+++ resolved
@@ -524,11 +524,8 @@
                 limit=limit,
                 sort=sort,
                 id_from=id_from,
-<<<<<<< HEAD
                 fields=fields,
-=======
                 batch_size=batch_size,
->>>>>>> cf75dd56
             )
         except ApiCompatibilityError as err:  # Api backward compatibility
             from argilla import __version__ as version
@@ -720,11 +717,8 @@
         limit: Optional[int] = None,
         sort: Optional[List[Tuple[str, str]]] = None,
         id_from: Optional[str] = None,
-<<<<<<< HEAD
         fields: Optional[List[str]] = None,
-=======
         batch_size: int = 250,
->>>>>>> cf75dd56
     ) -> Dataset:
         dataset = self.datasets.find_by_name(name=name)
         task = dataset.task
