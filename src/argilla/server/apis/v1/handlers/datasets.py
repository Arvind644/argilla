--- conflicted
+++ resolved
@@ -12,12 +12,8 @@
 #  See the License for the specific language governing permissions and
 #  limitations under the License.
 
-<<<<<<< HEAD
-from typing import Any, Dict, List, Optional, Type
-=======
 import re
 from typing import TYPE_CHECKING, Dict, List, Optional, Tuple, Union
->>>>>>> 282c17c0
 from uuid import UUID
 
 from fastapi import APIRouter, Depends, HTTPException, Query, Security, status
@@ -47,11 +43,8 @@
     Question,
     QuestionCreate,
     Questions,
-<<<<<<< HEAD
     Record,
     RecordIncludeParam,
-=======
->>>>>>> 282c17c0
     Records,
     RecordsCreate,
     RecordsUpdate,
@@ -244,7 +237,7 @@
     offset: int,
     user: Optional[User] = None,
     response_statuses: Optional[List[ResponseStatusFilter]] = None,
-    include: Optional[List[RecordInclude]] = None,
+    include: Optional["RecordIncludeParam"] = None,
     sort_by_query_param: Optional[Dict[str, str]] = None,
 ) -> Tuple[List["Record"], int]:
     search_responses = await _get_search_responses(
@@ -335,11 +328,6 @@
     return VectorsSettings(items=dataset.vectors_settings)
 
 
-<<<<<<< HEAD
-parse_include_param = parse_query_param(
-    name="include", help="Relationships to include in the response", model=RecordIncludeParam
-)
-=======
 @router.get("/me/datasets/{dataset_id}/metadata-properties", response_model=MetadataProperties)
 async def list_current_user_dataset_metadata_properties(
     *, db: AsyncSession = Depends(get_async_db), dataset_id: UUID, current_user: User = Security(auth.get_current_user)
@@ -369,7 +357,10 @@
         )
     ),
 ]
->>>>>>> 282c17c0
+
+parse_include_param = parse_query_param(
+    name="include", help="Relationships to include in the response", model=RecordIncludeParam
+)
 
 
 @router.get("/me/datasets/{dataset_id}/records", response_model=Records, response_model_exclude_unset=True)
@@ -378,13 +369,9 @@
     db: AsyncSession = Depends(get_async_db),
     search_engine: SearchEngine = Depends(get_search_engine),
     dataset_id: UUID,
-<<<<<<< HEAD
-    include: RecordIncludeParam = Depends(parse_include_param),
-=======
     metadata: MetadataQueryParams = Depends(),
     sort_by_query_param: SortByQueryParamParsed,
-    include: List[RecordInclude] = Query([], description="Relationships to include in the response"),
->>>>>>> 282c17c0
+    include: RecordIncludeParam = Depends(parse_include_param),
     response_statuses: List[ResponseStatusFilter] = Query([], alias="response_status"),
     offset: int = 0,
     limit: int = Query(default=LIST_DATASET_RECORDS_LIMIT_DEFAULT, lte=LIST_DATASET_RECORDS_LIMIT_LTE),
@@ -427,13 +414,9 @@
     db: AsyncSession = Depends(get_async_db),
     search_engine: SearchEngine = Depends(get_search_engine),
     dataset_id: UUID,
-<<<<<<< HEAD
-    include: Optional[RecordIncludeParam] = Depends(parse_include_param),
-=======
     metadata: MetadataQueryParams = Depends(),
     sort_by_query_param: SortByQueryParamParsed,
-    include: List[RecordInclude] = Query([], description="Relationships to include in the response"),
->>>>>>> 282c17c0
+    include: Optional[RecordIncludeParam] = Depends(parse_include_param),
     response_statuses: List[ResponseStatusFilter] = Query([], alias="response_status"),
     offset: int = 0,
     limit: int = Query(default=LIST_DATASET_RECORDS_LIMIT_DEFAULT, lte=LIST_DATASET_RECORDS_LIMIT_LTE),
@@ -754,13 +737,9 @@
     telemetry_client: TelemetryClient = Depends(get_telemetry_client),
     dataset_id: UUID,
     query: SearchRecordsQuery,
-<<<<<<< HEAD
-    include: Optional[RecordIncludeParam] = Depends(parse_include_param),
-=======
     metadata: MetadataQueryParams = Depends(),
     sort_by_query_param: SortByQueryParamParsed,
-    include: List[RecordInclude] = Query([]),
->>>>>>> 282c17c0
+    include: Optional[RecordIncludeParam] = Depends(parse_include_param),
     response_statuses: List[ResponseStatusFilter] = Query([], alias="response_status"),
     offset: int = Query(0, ge=0),
     limit: int = Query(default=LIST_DATASET_RECORDS_LIMIT_DEFAULT, lte=LIST_DATASET_RECORDS_LIMIT_LTE),
@@ -795,6 +774,7 @@
         response.record_id: {"query_score": response.score, "search_record": None}
         for response in search_responses.items
     }
+
     records = await datasets.get_records_by_ids(
         db=db,
         dataset_id=dataset_id,
