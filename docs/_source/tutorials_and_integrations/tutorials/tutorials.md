--- conflicted
+++ resolved
@@ -16,10 +16,6 @@
 ```
 ```{grid-item-card} 🪄 Fine-tuning and evaluating GPT-3.5 with human feedback for RAG
 :link: feedback/fine-tuning-openai-rag-feedback.html
-<<<<<<< HEAD
-
-Learn how to fine-tune and evaluate gpt3.5-turbo models with human feedback for RAG applications with LlamaIndex.
-=======
 
 Learn how to fine-tune and evaluate gpt3.5-turbo models with human feedback for RAG applications with LlamaIndex.
 ```
@@ -27,7 +23,6 @@
 :link: feedback/trainer-feedback-setfit.html
 
 Learn how to use the ArgillaTrainer to fine-tune your Feedback Dataset using Setfit.
->>>>>>> 5edcebc0
 ```
 ```{grid-item-card} 🏆 Fine-tuning a Reward Model for RLHF
 :link: feedback/train-reward-model-rlhf.html
@@ -35,14 +30,6 @@
 Learn how to collect comparison or human preference data and train a reward model with the trl library.
 
 ```
-<<<<<<< HEAD
-```{grid-item-card} 🎛️ Fine-tuning a SetFit model using the ArgillaTrainer
-:link: feedback/trainer-feedback-setfit.html
-
-Learn how to use the ArgillaTrainer to fine-tune your Feedback Dataset using Setfit.
-```
-=======
->>>>>>> 5edcebc0
 ```{grid-item-card} ✨ Add zero-shot text classification suggestions using SetFit
 :link: feedback/labelling-feedback-setfit.html
 
