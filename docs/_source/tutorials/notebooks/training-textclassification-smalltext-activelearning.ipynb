--- conflicted
+++ resolved
@@ -132,13 +132,8 @@
     "# Replace api_key if you configured a custom API key\n",
     "# Replace workspace with the name of your workspace\n",
     "rg.init(\n",
-<<<<<<< HEAD
-    "    api_url=\"http://localhost:6900\",\n",
-    "    api_key=\"admin.apikey\",\n",
-=======
     "    api_url=\"http://localhost:6900\", \n",
     "    api_key=\"owner.apikey\",\n",
->>>>>>> cdc5f641
     "    workspace=\"admin\"\n",
     ")"
    ]
@@ -382,13 +377,8 @@
    "id": "dc62355d-7b50-4ef2-9500-e9172a4c6826",
    "metadata": {},
    "source": [
-<<<<<<< HEAD
-    "With our active learner ready, it is time to teach it.\n",
-    "We first create a [Argilla dataset](../reference/webapp/dataset.md) to log and label the initial random batch queried by the active learner."
-=======
     "With our active learner ready, it is time to teach it. \n",
     "We first create a [Argilla dataset](/../practical_guides/create_dataset.html) to log and label the initial random batch queried by the active learner."
->>>>>>> cdc5f641
    ]
   },
   {
@@ -409,11 +399,7 @@
     "labels = trec[\"train\"].features[\"coarse_label\"].names\n",
     "settings = rg.TextClassificationSettings(label_schema=labels)\n",
     "\n",
-<<<<<<< HEAD
-    "# Create dataset with a label schema\n",
-=======
     "# Create a dataset with a label schema\n",
->>>>>>> cdc5f641
     "rg.configure_dataset_settings(name=DATASET_NAME, settings=settings)\n",
     "\n",
     "# Create records from the initial batch\n",
@@ -421,11 +407,7 @@
     "    rg.TextClassificationRecord(\n",
     "        text=trec[\"train\"][\"text\"][idx],\n",
     "        metadata={\"batch_id\": 0},\n",
-<<<<<<< HEAD
-    "        id=idx.item(),\n",
-=======
     "        id=int(idx),\n",
->>>>>>> cdc5f641
     "    )\n",
     "    for idx in initial_indices\n",
     "]\n",
@@ -439,17 +421,10 @@
    "id": "0b9142f4-0140-4128-bc90-ae1956190935",
    "metadata": {},
    "source": [
-<<<<<<< HEAD
-    "Before switching to the Argilla UI to label the records, we will set up the **active learning loop**.\n",
-    "For this, we will use the [listener decorator](../reference/python/python_listeners.rst#argilla.listeners.listener) from Argilla.\n",
-    "The loop will run automatically once all records of a batch are labeled (see the `query` and `condition` argument of the decorator).\n",
-    "It will trigger the classifier's training, query a new batch from the active learner and log it to Argilla.\n",
-=======
     "Before switching to the Argilla UI to label the records, we will set up the **active learning loop**. \n",
     "For this, we will use the [listener decorator](/reference/python/python_listeners.html#argilla.listeners.listener) from Argilla.\n",
     "The loop will run automatically once all records of a batch are labeled (see the `query` and `condition` argument of the decorator). \n",
     "It will trigger the classifier's training, query a new batch from the active learner, and log it to Argilla. \n",
->>>>>>> cdc5f641
     "We will also keep track of the accuracy of the current classifier by evaluating it on our test set."
    ]
   },
@@ -554,15 +529,6 @@
    "id": "9d88756b-282f-425c-8d5e-c32651d9555f",
    "metadata": {},
    "source": [
-<<<<<<< HEAD
-    "In the Argilla UI, we will set the number of records per page to 20 since it is also our chosen batch size.\n",
-    "Furthermore, we will use the [Status filter](../../reference/webapp/pages.html#filters) to filter out already annotated records.\n",
-    "Now, all we have to do is to annotate the displayed records.\n",
-    "Once annotating everything, the classifier's training will be automatically triggered.\n",
-    "\n",
-    "After a few seconds, you should see the newly queried batch when pressing the [Refresh button](../../reference/webapp/pages.html#refresh).\n",
-    "The training can take longer depending on your machine and whether you have a CUDA device.\n",
-=======
     "In the Argilla UI, we will set the number of records per page to 20 since it is also our chosen batch size. \n",
     "Furthermore, we will use the [Status filter](/../reference/webapp/pages.html#filters) to filter out already annotated records. \n",
     "Now, all we have to do is to annotate the displayed records. \n",
@@ -570,7 +536,6 @@
     "\n",
     "After a few seconds, you should see the newly queried batch when pressing the [Refresh button](/../reference/webapp/pages.html#refresh). \n",
     "The training can take longer depending on your machine and whether you have a CUDA device. \n",
->>>>>>> cdc5f641
     "You can always check the status of the active learning loop from your notebook."
    ]
   },
