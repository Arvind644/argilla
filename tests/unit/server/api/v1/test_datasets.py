--- conflicted
+++ resolved
@@ -5205,7 +5205,6 @@
             total=2,
         )
 
-<<<<<<< HEAD
         query_json = {"query": {"text": {"q": "Hello", "field": "input"}}}
         params = [("include", include.value) for include in includes]
         response = await async_client.post(
@@ -5225,8 +5224,6 @@
             sort_by=None,
         )
 
-=======
->>>>>>> c743532a
         expected = {
             "items": [
                 {
