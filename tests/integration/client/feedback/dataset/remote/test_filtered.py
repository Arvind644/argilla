--- conflicted
+++ resolved
@@ -21,16 +21,13 @@
 from argilla.client import api
 from argilla.client.feedback.dataset.local import FeedbackDataset
 from argilla.client.feedback.dataset.remote.filtered import FilteredRemoteFeedbackDataset, FilteredRemoteFeedbackRecords
-<<<<<<< HEAD
 from argilla.client.feedback.schemas.metadata import (
     FloatMetadataFilter,
     IntegerMetadataFilter,
     MetadataFilters,
     TermsMetadataFilter,
 )
-=======
 from argilla.client.feedback.schemas.enums import ResponseStatusFilter
->>>>>>> 7243b716
 from argilla.client.feedback.schemas.records import FeedbackRecord
 from argilla.client.feedback.schemas.remote.records import RemoteFeedbackRecord
 from argilla.client.feedback.schemas.types import AllowedFieldTypes, AllowedQuestionTypes
@@ -58,7 +55,6 @@
     @pytest.mark.parametrize(
         "statuses, expected_num_records",
         [
-<<<<<<< HEAD
             ([FeedbackResponseStatusFilter.draft], 1),
             ([FeedbackResponseStatusFilter.missing], 10),
             ([FeedbackResponseStatusFilter.discarded], 1),
@@ -68,17 +64,6 @@
     )
     async def test_filter_by_response_status(
         self, role: UserRole, statuses: List[FeedbackResponseStatusFilter], expected_num_records: int
-=======
-            ResponseStatusFilter.draft,
-            ResponseStatusFilter.missing,
-            ResponseStatusFilter.discarded,
-            ResponseStatusFilter.submitted,
-            [ResponseStatusFilter.discarded, ResponseStatusFilter.submitted],
-        ],
-    )
-    async def test_filter_by(
-        self, role: UserRole, status: Union[ResponseStatusFilter, List[ResponseStatusFilter]]
->>>>>>> 7243b716
     ) -> None:
         dataset = await DatasetFactory.create()
         await TextFieldFactory.create(dataset=dataset, required=True)
