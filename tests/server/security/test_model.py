--- conflicted
+++ resolved
@@ -76,7 +76,6 @@
     user.is_superuser()
     assert user.check_workspaces([]) == ["test"]
 
-<<<<<<< HEAD
     user = User(
         username="test",
         workspaces=["ws"],
@@ -85,9 +84,6 @@
         updated_at=datetime.utcnow(),
         api_key="api-key",
     )
-=======
-    user = User(username="test", workspaces=["ws"])
->>>>>>> fc71c3b5
     assert set(user.check_workspaces([])) == {"ws", "test"}
 
     with pytest.raises(EntityNotFoundError, match="not-found"):
@@ -155,7 +151,6 @@
 
 def test_workspaces_with_default():
     expected_workspaces = ["user", "ws1"]
-<<<<<<< HEAD
     user = User(
         username="user",
         workspaces=expected_workspaces,
@@ -164,16 +159,12 @@
         inserted_at=datetime.utcnow(),
         updated_at=datetime.utcnow(),
     )
-=======
-    user = User(username="user", workspaces=expected_workspaces)
->>>>>>> fc71c3b5
     assert len(user.workspaces) == len(expected_workspaces)
     for ws in expected_workspaces:
         assert ws in user.workspaces
 
 
 def test_is_superuser():
-<<<<<<< HEAD
     admin_user = User(
         username="admin",
         api_key="api-key",
@@ -181,16 +172,12 @@
         inserted_at=datetime.utcnow(),
         updated_at=datetime.utcnow(),
     )
-=======
-    admin_user = User(username="admin")
->>>>>>> fc71c3b5
     assert admin_user.is_superuser()
 
     admin_user.workspaces.append("other-workspace")
     assert admin_user.is_superuser()
     assert set(admin_user.workspaces) == {"other-workspace", "admin"}
 
-<<<<<<< HEAD
     user = User(
         username="test",
         workspaces=["bod"],
@@ -199,9 +186,6 @@
         inserted_at=datetime.utcnow(),
         updated_at=datetime.utcnow(),
     )
-=======
-    user = User(username="test", workspaces=["bod"])
->>>>>>> fc71c3b5
     assert not user.is_superuser()
     user.superuser = True
     assert user.is_superuser()
@@ -210,35 +194,21 @@
 @pytest.mark.parametrize(
     "workspaces, expected",
     [
-<<<<<<< HEAD
-        (None, ["user"]),
-        ([], ["user"]),
-        (["a"], ["a", "user"]),
-    ],
-)
-def test_check_workspaces_with_default(workspaces, expected):
-    user = User(
-        username="user",
-        workspaces=workspaces,
-        api_key="api-key",
-        id=uuid.uuid4(),
-        inserted_at=datetime.utcnow(),
-        updated_at=datetime.utcnow(),
-    )
-    assert set(user.check_workspaces([])) == set(expected)
-    assert set(user.check_workspaces(None)) == set(expected)
-    assert set(user.check_workspaces([None])) == set(expected)
-    assert user.check_workspace(user.username) == user.username
-=======
         (None, {"user"}),
         ([], {"user"}),
         (["a"], {"user", "a"}),
     ],
 )
 def test_check_workspaces_with_default(workspaces, expected):
-    user = User(username="user", workspaces=workspaces)
+    user = User(
+        username="user",
+        workspaces=workspaces,
+        api_key="api-key",
+        id=uuid.uuid4(),
+        inserted_at=datetime.utcnow(),
+        updated_at=datetime.utcnow(),
+    )
     assert set(user.check_workspaces([])) == expected
     assert set(user.check_workspaces(None)) == expected
     assert set(user.check_workspaces([None])) == expected
-    assert set(user.check_workspace(user.username)) == set(user.username)
->>>>>>> fc71c3b5
+    assert user.check_workspace(user.username) == user.username